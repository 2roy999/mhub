--- conflicted
+++ resolved
@@ -160,10 +160,6 @@
 
 				// Abort pending transactions
 				const transactionError = error || new Error("connection closed");
-<<<<<<< HEAD
-=======
-				const closedRejection = Promise.reject<protocol.Response>(transactionError);
->>>>>>> 2bf71d54
 				for (const t in this._transactions) {
 					if (!this._transactions[t]) {
 						continue;
